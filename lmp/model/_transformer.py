--- conflicted
+++ resolved
@@ -1,8 +1,5 @@
-<<<<<<< HEAD
 r"""Transformer Language Model with Transformer's encoder architecture."""
-=======
-r"""Transformer for Language Model."""
->>>>>>> ed0677b7
+
 
 import math
 from typing import ClassVar, Dict, List, Optional

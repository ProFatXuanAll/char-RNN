--- conflicted
+++ resolved
@@ -86,15 +86,9 @@
         msg1 = 'Must raise `TypeError` when input `sequence` is invalid.'
         msg2 = 'Inconsistent error message.'
         examples = (
-<<<<<<< HEAD
-            0, 1, -1, 0.0, 1.0, math.nan, math.inf, True, False, b'', 0j, 1j,
-            [], (), {}, set(), object(), lambda x: x, type, None,
-            NotImplemented, ...,
-=======
             False, True, 0, 1, -1, 0.0, 1.0, math.nan, -math.nan, math.inf,
             -math.inf, b'', 0j, 1j, [], (), {}, set(), object(), lambda x: x,
             type, None, NotImplemented, ...,
->>>>>>> 3f8e4fd9
         )
 
         for invalid_input in examples:

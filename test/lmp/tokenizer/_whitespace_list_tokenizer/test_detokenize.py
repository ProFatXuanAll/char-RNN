r"""Test `lmp.tokenizer.WhitespaceListTokenizer.detokenize`.

Usage:
    python -m unittest \
        test/lmp/tokenizer/_whitespace_list_tokenizer/test_detokenize.py
"""

# built-in modules

from __future__ import absolute_import
from __future__ import division
from __future__ import print_function
from __future__ import unicode_literals

import gc
import inspect
import math
import unicodedata
import unittest

from typing import Iterable

# self-made modules

from lmp.tokenizer import WhitespaceListTokenizer


class TestDetokenize(unittest.TestCase):
    r"""Test case for `lmp.tokenizer.WhitespaceListTokenizer.detokenize`."""

    @classmethod
    def setUpClass(cls):
        cls.vocab_source = [
            'Hello World !',
            'I am a legend .',
            'Hello legend !',
        ]

    @classmethod
    def tearDownClass(cls):
        del cls.vocab_source
        gc.collect()

    def setUp(self):
        r"""Setup both cased and uncased tokenizer instances."""
        self.cased_tokenizer = WhitespaceListTokenizer()
        self.cased_tokenizer.build_vocab(self.__class__.vocab_source)
        self.uncased_tokenizer = WhitespaceListTokenizer(is_uncased=True)
        self.uncased_tokenizer.build_vocab(self.__class__.vocab_source)
        self.tokenizers = [self.cased_tokenizer, self.uncased_tokenizer]

    def tearDown(self):
        r"""Delete both cased and uncased tokenizer instances."""
        del self.tokenizers
        del self.cased_tokenizer
        del self.uncased_tokenizer
        gc.collect()

    def test_signature(self):
        r"""Ensure signature consistency."""
        msg = 'Inconsistent method signature.'

        self.assertEqual(
            inspect.signature(WhitespaceListTokenizer.detokenize),
            inspect.Signature(
                parameters=[
                    inspect.Parameter(
                        name='self',
                        kind=inspect.Parameter.POSITIONAL_OR_KEYWORD,
                        default=inspect.Parameter.empty
                    ),
                    inspect.Parameter(
                        name='tokens',
                        kind=inspect.Parameter.POSITIONAL_OR_KEYWORD,
                        annotation=Iterable[str],
                        default=inspect.Parameter.empty
                    )
                ],
                return_annotation=str
            ),
            msg=msg
        )

    def test_invalid_input_tokens(self):
        r"""Raise `TypeError` when input `tokens` is invalid."""
        msg1 = 'Must raise `TypeError` when input `tokens` is invalid.'
        msg2 = 'Inconsistent error message.'
        examples = (
<<<<<<< HEAD
            0, 1, -1, 0.0, 1.0, math.nan, math.inf, True, False, 0j, 1j,
            (1, 2, 3), [1, 2, 3], {1, 2, 3}, None, NotImplemented, ...,
=======
            False, True, 0, 1, -1, 0.0, 1.0, math.nan, -math.nan, math.inf,
            -math.inf, 0j, 1j, object(), lambda x: x, type, None,
            NotImplemented, ..., [False], [True], [0], [1], [-1], [0.0], [1.0],
            [math.nan], [-math.nan], [math.inf], [-math.inf], [0j], [1j],
            [b''], [()], [[]], [{}], [set()], [object()], [lambda x: x],
            [type], [None], [NotImplemented], [...], ['', False], ['', True],
            ['', 0], ['', 1], ['', -1], ['', 0.0], ['', 1.0], ['', math.nan],
            ['', -math.nan], ['', math.inf], ['', -math.inf], ['', 0j],
            ['', 1j], ['', b''], ['', ()], ['', []], ['', {}], ['', set()],
            ['', object()], ['', lambda x: x], ['', type], ['', None],
            ['', NotImplemented], ['', ...],
>>>>>>> 3f8e4fd9
        )

        for invalid_input in examples:
            for tokenizer in self.tokenizers:
                with self.assertRaises(TypeError, msg=msg1) as ctx_man:
                    tokenizer.detokenize(tokens=invalid_input)

                self.assertEqual(
                    ctx_man.exception.args[0],
                    '`tokens` must be an instance of `Iterable[str]`.',
                    msg=msg2
                )

    def test_return_type(self):
        r"""Return `str`."""
        msg = 'Must return `str`.'
        examples = (
            ('HeLlO', 'WoRlD', '!'),
            (''),
            (),
        )

        for tokens in examples:
            for tokenizer in self.tokenizers:
                self.assertIsInstance(
                    tokenizer.detokenize(tokens),
                    str,
                    msg=msg
                )

    def test_normalize(self):
        r"""Return sequence is normalized."""
        msg = 'Return sequence must be normalized.'
        examples = (
            (
                (' ', 'HeLlO', 'WoRlD', '!'),
                'HeLlO WoRlD !',
                'hello world !',
            ),
            (
                ('HeLlO', 'WoRlD', '!', ' '),
                'HeLlO WoRlD !',
                'hello world !',
            ),
            (
                (' ', ' ', 'HeLlO', ' ', ' ', 'WoRlD', '!', ' ', ' '),
                'HeLlO WoRlD !',
                'hello world !',
            ),
            (
                ('０'),
                '0',
                '0',
            ),
            (
                ('é'),
                unicodedata.normalize('NFKC', 'é'),
                unicodedata.normalize('NFKC', 'é'),
            ),
            (
                ('０', 'é'),
                unicodedata.normalize('NFKC', '0 é'),
                unicodedata.normalize('NFKC', '0 é'),
            ),
            (
                (),
                '',
                '',
            ),
        )

        for tokens, cased_sequence, uncased_sequence in examples:
            self.assertEqual(
                self.cased_tokenizer.detokenize(tokens),
                cased_sequence,
                msg=msg
            )
            self.assertEqual(
                self.uncased_tokenizer.detokenize(tokens),
                uncased_sequence,
                msg=msg
            )


if __name__ == '__main__':
    unittest.main()<|MERGE_RESOLUTION|>--- conflicted
+++ resolved
@@ -86,10 +86,6 @@
         msg1 = 'Must raise `TypeError` when input `tokens` is invalid.'
         msg2 = 'Inconsistent error message.'
         examples = (
-<<<<<<< HEAD
-            0, 1, -1, 0.0, 1.0, math.nan, math.inf, True, False, 0j, 1j,
-            (1, 2, 3), [1, 2, 3], {1, 2, 3}, None, NotImplemented, ...,
-=======
             False, True, 0, 1, -1, 0.0, 1.0, math.nan, -math.nan, math.inf,
             -math.inf, 0j, 1j, object(), lambda x: x, type, None,
             NotImplemented, ..., [False], [True], [0], [1], [-1], [0.0], [1.0],
@@ -101,7 +97,6 @@
             ['', 1j], ['', b''], ['', ()], ['', []], ['', {}], ['', set()],
             ['', object()], ['', lambda x: x], ['', type], ['', None],
             ['', NotImplemented], ['', ...],
->>>>>>> 3f8e4fd9
         )
 
         for invalid_input in examples:

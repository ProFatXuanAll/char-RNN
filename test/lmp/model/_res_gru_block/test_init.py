--- conflicted
+++ resolved
@@ -151,21 +151,11 @@
     def test_instance_attribute_rnn_layer(self):
         r"""Declare required instance attributes."""
         msg1 = 'Missing instance attribute `{}`.'
-<<<<<<< HEAD
         msg2 = 'Instance attribute `{}` must be instance of `{}`.'
         msg3 = 'Return size must be {}.'
         examples = (
             torch.rand(5, 10, self.d_hid),
             torch.rand(10, 20, self.d_hid),
-=======
-        msg2 = 'Instance attribute `{}` must be an instance of `{}`.'
-        msg3 = 'Instance {} attribute `{}` must include `{}`.'
-
-        rnn_examples = (
-            ('input_size', self.d_hid),
-            ('hidden_size', self.d_hid),
-            ('batch_first', True),
->>>>>>> a37acb96
         )
 
         rnn_layer = torch.nn.GRU(
@@ -173,7 +163,6 @@
             hidden_size=self.d_hid,
             batch_first=True
         )
-<<<<<<< HEAD
 
         for parameters in self.model_parameters:
             pos = []
@@ -181,8 +170,6 @@
             for attr, attr_val in parameters:
                 pos.append(attr_val)
                 kwargs[attr] = attr_val
-=======
->>>>>>> a37acb96
 
             # Construct using positional and keyword arguments.
             models = [
@@ -212,19 +199,11 @@
     def test_instance_attribute_dropout(self):
         r"""Declare required instance attributes."""
         msg1 = 'Missing instance attribute `{}`.'
-<<<<<<< HEAD
         msg2 = 'Instance attribute `{}` must be instance of `{}`.'
         msg3 = 'Return size must be {}.'
         examples = (
             torch.rand(5, 10, self.d_hid),
             torch.rand(10, 20, self.d_hid),
-=======
-        msg2 = 'Instance attribute `{}` must be an instance of `{}`.'
-        msg3 = 'Instance {} attribute `{}` must need `{}`.'
-
-        dropout_examples = (
-            ('p', self.dropout),
->>>>>>> a37acb96
         )
 
         dropout = torch.nn.Dropout(self.dropout)
@@ -264,17 +243,12 @@
     def test_instance_attribute_act_fn(self):
         r"""Declare required instance attributes."""
         msg1 = 'Missing instance attribute `{}`.'
-<<<<<<< HEAD
         msg2 = 'Instance attribute `{}` must be instance of `{}`.'
         msg3 = 'Return size must be {}.'
         examples = (
             torch.rand(5, 10, self.d_hid),
             torch.rand(10, 20, self.d_hid),
         )
-=======
-        msg2 = 'Instance attribute `{}` must be an instance of `{}`.'
-        msg4 = 'Inconsitent activation function.'
->>>>>>> a37acb96
 
         act_fn = torch.nn.ReLU()
 

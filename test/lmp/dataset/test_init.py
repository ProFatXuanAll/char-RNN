r"""Test `lmp.dataset.BaseDataset.__init__`.

Usage:
    python -m unittest test/lmp/dataset/test_init.py
"""

# built-in modules

from __future__ import absolute_import
from __future__ import division
from __future__ import print_function
from __future__ import unicode_literals

import inspect
import math
import unittest

from typing import Iterable

# self-made modules

from lmp.dataset import BaseDataset


class TestInit(unittest.TestCase):
    r"""Test case for `lmp.dataset.BaseDataset.__init__`."""

    def test_signature(self):
        r"""Ensure signature consistency."""
        msg = 'Inconsistenct method signature.'

        self.assertEqual(
            inspect.signature(BaseDataset.__init__),
            inspect.Signature(
                parameters=[
                    inspect.Parameter(
                        name='self',
                        kind=inspect.Parameter.POSITIONAL_OR_KEYWORD,
                        default=inspect.Parameter.empty
                    ),
                    inspect.Parameter(
                        name='batch_sequences',
                        kind=inspect.Parameter.POSITIONAL_OR_KEYWORD,
                        annotation=Iterable[str],
                        default=inspect.Parameter.empty
                    ),
                ],
                return_annotation=inspect.Signature.empty
            ),
            msg=msg
        )

    def test_invalid_input_batch_sequences(self):
        r"""Raise `TypeError` when input `batch_sequences` is invalid."""
        msg1 = (
            'Must raise `TypeError` when input `batch_sequences` is invalid.'
        )
        msg2 = 'Inconsistent error message.'
        examples = (
            False, True, 0, 1, -1, 0.0, 1.0, math.nan, -math.nan, math.inf,
            -math.inf, 0j, 1j, object(), lambda x: x, type, None,
            NotImplemented, ..., [False], [True], [0], [1], [-1], [0.0], [1.0],
            [math.nan], [-math.nan], [math.inf], [-math.inf], [0j], [1j],
            [b''], [()], [[]], [{}], [set()], [object()], [lambda x: x],
            [type], [None], [NotImplemented], [...], ['', False], ['', True],
            ['', 0], ['', 1], ['', -1], ['', 0.0], ['', 1.0], ['', math.nan],
            ['', -math.nan], ['', math.inf], ['', -math.inf], ['', 0j],
            ['', 1j], ['', b''], ['', ()], ['', []], ['', {}], ['', set()],
            ['', object()], ['', lambda x: x], ['', type], ['', None],
            ['', NotImplemented], ['', ...],
        )

        for invalid_input in examples:
            with self.assertRaises(TypeError, msg=msg1) as ctx_man:
                BaseDataset(batch_sequences=invalid_input)

            self.assertEqual(
                ctx_man.exception.args[0],
                '`batch_sequences` must be an instance of `Iterable[str]`.',
                msg=msg2
            )

    def test_instance_attributes(self):
        r"""Declare required instance attributes."""
        msg1 = 'Missing instance attribute `{}`.'
        msg2 = 'Instance attribute `{}` must be an instance of `{}`.'
        examples = (('batch_sequences', list),)

        for attr, attr_type in examples:
            dataset = BaseDataset(batch_sequences=[])
            self.assertTrue(
                hasattr(dataset, attr),
                msg=msg1.format(attr)
            )
            self.assertIsInstance(
<<<<<<< HEAD
                getattr(dataset, attr),
                type(attr_val),
                msg=msg2.format(attr, type(attr_val).__name__)
            )
            self.assertEqual(
=======
>>>>>>> a37acb96
                getattr(dataset, attr),
                attr_type,
                msg=msg2.format(attr, attr_type.__name__)
            )


if __name__ == '__main__':
    unittest.main()<|MERGE_RESOLUTION|>--- conflicted
+++ resolved
@@ -93,14 +93,6 @@
                 msg=msg1.format(attr)
             )
             self.assertIsInstance(
-<<<<<<< HEAD
-                getattr(dataset, attr),
-                type(attr_val),
-                msg=msg2.format(attr, type(attr_val).__name__)
-            )
-            self.assertEqual(
-=======
->>>>>>> a37acb96
                 getattr(dataset, attr),
                 attr_type,
                 msg=msg2.format(attr, attr_type.__name__)

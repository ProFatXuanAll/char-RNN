--- conflicted
+++ resolved
@@ -512,16 +512,13 @@
                             'res_rnn',
                             'res_gru',
                             'res_lstm',
-<<<<<<< HEAD
                             'att_rnn',
                             'att_gru',
                             'att_lstm',
                             'att_res_rnn',
                             'att_res_gru',
                             'att_res_lstm',
-=======
                             'transformer',
->>>>>>> 87312c81
                         ]
                     ))),
                     msg=msg2
